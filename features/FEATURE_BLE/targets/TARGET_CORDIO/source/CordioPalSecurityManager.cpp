/* mbed Microcontroller Library
 * Copyright (c) 2018-2018 ARM Limited
 *
 * Licensed under the Apache License, Version 2.0 (the "License");
 * you may not use this file except in compliance with the License.
 * You may obtain a copy of the License at
 *
 *     http://www.apache.org/licenses/LICENSE-2.0
 *
 * Unless required by applicable law or agreed to in writing, software
 * distributed under the License is distributed on an "AS IS" BASIS,
 * WITHOUT WARRANTIES OR CONDITIONS OF ANY KIND, either express or implied.
 * See the License for the specific language governing permissions and
 * limitations under the License.
 */

#include <string.h>

#include "CordioPalSecurityManager.h"
#include "dm_api.h"
#include "smp_api.h"
#include "wsf_os.h"

namespace ble {
namespace pal {
namespace vendor {
namespace cordio {

CordioSecurityManager::CordioSecurityManager() :
    ::ble::pal::SecurityManager(),
    _use_default_passkey(false),
    _default_passkey(0),
<<<<<<< HEAD
	_lesc_keys_generated(false),
	_public_key_x(),
    _peer_oob_present(false),
    _peer_oob_address(),
    _peer_oob_random(),
    _peer_oob_confirm(),
	_own_oob_present(false),
	_confirm(),
	_random()
=======
    _lesc_keys_generated(false),
    _public_key_x()
>>>>>>> 27ff79c6
{

}

CordioSecurityManager::~CordioSecurityManager()
{

}

////////////////////////////////////////////////////////////////////////////
// SM lifecycle management
//

ble_error_t CordioSecurityManager::initialize()
{
<<<<<<< HEAD
	// reset local state
    _use_default_passkey = false;
    _default_passkey = 0;
	_lesc_keys_generated = false;
	_peer_oob_present = false;
	_own_oob_present = false;

	// generate a new set of keys
	DmSecGenerateEccKeyReq();
=======
    // reset local state
    _use_default_passkey = false;
    _default_passkey = 0;
    _lesc_keys_generated = false;

#if 0
    // FIXME: need help from the stack or local calculation
    // generate a new set of keys
    DmSecGenerateEccKeyReq();
#endif
>>>>>>> 27ff79c6

    return BLE_ERROR_NONE;
}

ble_error_t CordioSecurityManager::terminate()
{
    return BLE_ERROR_NONE;
}

ble_error_t CordioSecurityManager::reset()
{
<<<<<<< HEAD
	initialize();
=======
    initialize();
>>>>>>> 27ff79c6
    return BLE_ERROR_NONE;
}

////////////////////////////////////////////////////////////////////////////
// Resolving list management
//

uint8_t CordioSecurityManager::read_resolving_list_capacity()
{
    // FIXME: Implement with privacy support.
    return 0;
}

ble_error_t CordioSecurityManager::add_device_to_resolving_list(
    advertising_peer_address_type_t peer_identity_address_type,
    const address_t &peer_identity_address,
    const irk_t &peer_irk
) {
    // FIXME: Implement with privacy support.
    return BLE_ERROR_NOT_IMPLEMENTED;
}

ble_error_t CordioSecurityManager::remove_device_from_resolving_list(
    advertising_peer_address_type_t peer_identity_address_type,
    const address_t& peer_identity_address
) {
    // FIXME: Implement with privacy support.
    return BLE_ERROR_NOT_IMPLEMENTED;
}

ble_error_t CordioSecurityManager::clear_resolving_list()
{
    // FIXME: Implement with privacy support.
    return BLE_ERROR_NOT_IMPLEMENTED;
}

////////////////////////////////////////////////////////////////////////////
// Feature support
//

// FIXME: Enable when new function available in the pal.
#if 0
ble_error_t CordioSecurityManager::set_secure_connections_support(
    bool enabled, bool secure_connections_only
) {
    // secure connection support is enabled automatically at the stack level.
    if (secure_connections_only) {
        pSmpCfg->auth |= SMP_AUTH_SC_FLAG;
    } else {
        pSmpCfg->auth &= ~SMP_AUTH_SC_FLAG;
    }
    return BLE_ERROR_NONE;
}
#endif

ble_error_t CordioSecurityManager::get_secure_connections_support(
    bool &enabled
) {
    // FIXME: should depend of the controller
    enabled = false;
    return BLE_ERROR_NONE;
}

////////////////////////////////////////////////////////////////////////////
// Security settings
//

ble_error_t CordioSecurityManager::set_authentication_timeout(
    connection_handle_t connection, uint16_t timeout_in_10ms
) {
    DmWriteAuthPayloadTimeout(connection, timeout_in_10ms);
    return BLE_ERROR_NONE;
}

ble_error_t CordioSecurityManager::get_authentication_timeout(
    connection_handle_t connection, uint16_t &timeout_in_10ms
) {
    // FIXME: Is it usefull to add dynamic timeout management for all connections ?
    return BLE_ERROR_NOT_IMPLEMENTED;
}

ble_error_t CordioSecurityManager::slave_security_request(
    connection_handle_t connection,
    AuthenticationMask authentication
) {
    DmSecSlaveReq(connection, authentication.value());
    return BLE_ERROR_NONE;
}

////////////////////////////////////////////////////////////////////////////
// Encryption
//

ble_error_t CordioSecurityManager::enable_encryption(
    connection_handle_t connection,
    const ltk_t &ltk,
    const rand_t &rand,
    const ediv_t &ediv,
    bool mitm
) {
    dmSecLtk_t sec_ltk;
    memcpy(sec_ltk.key, ltk.data(), ltk.size());
    memcpy(sec_ltk.rand, rand.data(), rand.size());
    memcpy(&sec_ltk.ediv, ediv.data(), ediv.size());

    DmSecEncryptReq(
        connection,
        mitm ? DM_SEC_LEVEL_ENC_AUTH : DM_SEC_LEVEL_ENC,
        &sec_ltk
    );

    return BLE_ERROR_NONE;
}

ble_error_t CordioSecurityManager::enable_encryption(
    connection_handle_t connection,
    const ltk_t &ltk,
    bool mitm
) {
    dmSecLtk_t sec_ltk = { 0 };
    memcpy(sec_ltk.key, ltk.data(), ltk.size());

    DmSecEncryptReq(
        connection,
        DM_SEC_LEVEL_ENC_LESC,
        &sec_ltk
    );


    return BLE_ERROR_NONE;
}

ble_error_t CordioSecurityManager::encrypt_data(
    const byte_array_t<16> &key,
    encryption_block_t &data
) {
    return BLE_ERROR_NOT_IMPLEMENTED;
}

////////////////////////////////////////////////////////////////////////////
// Privacy
//

ble_error_t CordioSecurityManager::set_private_address_timeout(
    uint16_t timeout_in_seconds
) {
    DmPrivSetResolvablePrivateAddrTimeout(timeout_in_seconds);
    return BLE_ERROR_NONE;
}

////////////////////////////////////////////////////////////////////////////
// Keys
//

ble_error_t CordioSecurityManager::set_ltk(
    connection_handle_t connection,
    const ltk_t& ltk,
    bool mitm,
    bool secure_connections
) {
    uint8_t security_level = DM_SEC_LEVEL_NONE;
    if (secure_connections) {
        security_level = DM_SEC_LEVEL_ENC_LESC;
    } else if(mitm) {
        security_level = DM_SEC_LEVEL_ENC_AUTH;
    } else {
        security_level = DM_SEC_LEVEL_ENC;
    }

    DmSecLtkRsp(
        connection,
        /* key found */ true,
        /* sec level */ security_level,
        const_cast<uint8_t*>(ltk.data())
    );
    return BLE_ERROR_NONE;
}

ble_error_t CordioSecurityManager::set_ltk_not_found(
    connection_handle_t connection
) {
    DmSecLtkRsp(
        connection,
        /* key found */ false,
        /* sec level */ DM_SEC_LEVEL_NONE,
        NULL
    );

    return BLE_ERROR_NONE;
}

ble_error_t CordioSecurityManager::set_irk(const irk_t& irk)
{
    DmSecSetLocalIrk(const_cast<uint8_t*>(irk.data()));
    return BLE_ERROR_NONE;
}

ble_error_t CordioSecurityManager::set_csrk(const csrk_t& csrk)
{
    DmSecSetLocalCsrk(const_cast<uint8_t*>(csrk.data()));
    return BLE_ERROR_NONE;
}

////////////////////////////////////////////////////////////////////////////
// Global parameters
//

ble_error_t CordioSecurityManager::set_display_passkey(passkey_num_t passkey)
{
    if (passkey) {
        _use_default_passkey = true;
        _default_passkey = passkey;
    } else {
        _use_default_passkey = false;
    }
    return BLE_ERROR_NONE;
}

ble_error_t CordioSecurityManager::set_io_capability(io_capability_t io_capability)
{
    pSmpCfg->ioCap = io_capability.value();
    return BLE_ERROR_NONE;
}

ble_error_t CordioSecurityManager::set_encryption_key_requirements(
    uint8_t min_encryption_key_size,
    uint8_t max_encryption_key_size
) {
    if ((min_encryption_key_size < 7) || (min_encryption_key_size > 16) ||
        (min_encryption_key_size > max_encryption_key_size)) {
        return BLE_ERROR_INVALID_PARAM;
    }

    pSmpCfg->minKeyLen = min_encryption_key_size;
    pSmpCfg->maxKeyLen = max_encryption_key_size;

    return BLE_ERROR_NONE;
}

////////////////////////////////////////////////////////////////////////////
// Authentication
//

ble_error_t CordioSecurityManager::send_pairing_request(
    connection_handle_t connection,
    bool oob_data_flag,
    AuthenticationMask authentication_requirements,
    KeyDistribution initiator_dist,
    KeyDistribution responder_dist
) {
    DmSecPairReq(
        connection,
        oob_data_flag,
        authentication_requirements.value(),
        initiator_dist.value(),
        responder_dist.value()
    );

    return BLE_ERROR_NONE;
}

ble_error_t CordioSecurityManager::send_pairing_response(
    connection_handle_t connection,
    bool oob_data_flag,
    AuthenticationMask authentication_requirements,
    KeyDistribution initiator_dist,
    KeyDistribution responder_dist
) {
    DmSecPairRsp(
        connection,
        oob_data_flag,
        authentication_requirements.value(),
        initiator_dist.value(),
        responder_dist.value()
    );

    return BLE_ERROR_NONE;
}

ble_error_t CordioSecurityManager::cancel_pairing(
    connection_handle_t connection, pairing_failure_t reason
) {
    DmSecCancelReq(connection, reason.value());
    return BLE_ERROR_NONE;
}

ble_error_t CordioSecurityManager::get_random_data(byte_array_t<8> &random_data)
{
    SecRand(random_data.buffer(), random_data.size());
    return BLE_ERROR_NOT_IMPLEMENTED;
}

////////////////////////////////////////////////////////////////////////////
// MITM
//

ble_error_t CordioSecurityManager::passkey_request_reply(
    connection_handle_t connection, passkey_num_t passkey
) {
    DmSecAuthRsp(
        connection,
        /* datalength */ 3,
        reinterpret_cast<uint8_t*>(&passkey)
    );

    return BLE_ERROR_NONE;
}

ble_error_t CordioSecurityManager::legacy_pairing_oob_request_reply(
    connection_handle_t connection,
    const oob_tk_t &oob_data
) {
    DmSecAuthRsp(
        connection,
        /* data length */16,
        const_cast<uint8_t*>(oob_data.data())
    );

    return BLE_ERROR_NONE;
}

ble_error_t CordioSecurityManager::confirmation_entered(
    connection_handle_t connection, bool confirmation
) {
    DmSecCompareRsp(connection, confirmation);
    return BLE_ERROR_NONE;
}

// FIXME: remove when declaration from the stack is available
extern "C" void DmSecKeypressReq(dmConnId_t connId, uint8_t keypressType);

ble_error_t CordioSecurityManager::send_keypress_notification(
    connection_handle_t connection, Keypress_t keypress
) {
    DmSecKeypressReq(connection, keypress);
    return BLE_ERROR_NONE;
}

ble_error_t CordioSecurityManager::generate_secure_connections_oob(
    connection_handle_t connection
) {
<<<<<<< HEAD
	// Note: this is not tie to a connection; only one oob value is present in
	// the pal.
=======
    // Note: this is not tie to a connection; only one oob value is present in
    // the pal.
>>>>>>> 27ff79c6

    uint8_t oobLocalRandom[SMP_RAND_LEN];
    SecRand(oobLocalRandom, SMP_RAND_LEN);
    DmSecCalcOobReq(oobLocalRandom, _public_key_x);
<<<<<<< HEAD

    return BLE_ERROR_NOT_IMPLEMENTED;
}

ble_error_t CordioSecurityManager::secure_connections_oob_received(
    const address_t &address,
    const oob_lesc_value_t &random,
    const oob_confirm_t &confirm
) {
    _peer_oob_present = true;
    _peer_oob_address = address;
    _peer_oob_random = random;
    _peer_oob_confirm = confirm;

    return BLE_ERROR_NONE;
=======

    return BLE_ERROR_NOT_IMPLEMENTED;
>>>>>>> 27ff79c6
}

ble_error_t CordioSecurityManager::secure_connections_oob_request_reply(
    connection_handle_t connection,
    const oob_lesc_value_t &local_random,
    const oob_lesc_value_t &peer_random,
    const oob_confirm_t &peer_confirm
) {
<<<<<<< HEAD
	if (!_peer_oob_present) {
		return false;
	}
    return address == _peer_oob_address;
=======
    dmSecLescOobCfg_t oob_config = { 0 };

    memcpy(oob_config.localRandom, local_random.data(), local_random.size());
    // FIXME:
    // memcpy(oob_config.localConfirm, ?, ?);
    memcpy(oob_config.peerRandom, peer_random.data(), peer_random.size());
    memcpy(oob_config.peerConfirm, peer_confirm.data(), peer_confirm.size());

    DmSecSetOob(connection, &oob_config);
    DmSecAuthRsp(connection, 0, NULL);

    return BLE_ERROR_NONE;
>>>>>>> 27ff79c6
}

CordioSecurityManager& CordioSecurityManager::get_security_manager()
{
    static CordioSecurityManager _security_manager;
    return _security_manager;
}

bool CordioSecurityManager::sm_handler(const wsfMsgHdr_t* msg) {
    CordioSecurityManager& self = get_security_manager();
    SecurityManager::EventHandler* handler = self.get_event_handler();

    if ((msg == NULL) || (handler == NULL)) {
        return false;
    }

    switch (msg->event) {
        case DM_SEC_PAIR_CMPL_IND: {
            dmSecPairCmplIndEvt_t* evt = (dmSecPairCmplIndEvt_t*) msg;
            // Note: authentication and bonding flags present in the auth field
            handler->on_pairing_completed(evt->hdr.param);
            return true;
        }

        case DM_SEC_PAIR_FAIL_IND: {
            connection_handle_t connection = msg->param;
            uint8_t status = msg->status;

            if (status >= pairing_failure_t::PASSKEY_ENTRY_FAILED &&
                status <= pairing_failure_t::CROSS_TRANSPORT_KEY_DERIVATION_OR_GENERATION_NOT_ALLOWED) {
                handler->on_pairing_error(
                    connection,
                    (pairing_failure_t::type) status
                );
            } else if (status == SMP_ERR_MEMORY) {
                // note: report the error as an unspecified error
                handler->on_pairing_error(
                    connection,
                    pairing_failure_t::UNSPECIFIED_REASON
                );
            } else if (msg->status == SMP_ERR_TIMEOUT) {
                handler->on_pairing_timed_out(connection);
            } else {
                // note: report the error as an unspecified error
                handler->on_pairing_error(
                    connection,
                    pairing_failure_t::UNSPECIFIED_REASON
                );
            }
            return true;
        }

        case DM_SEC_ENCRYPT_IND: {
            dmSecEncryptIndEvt_t* evt = (dmSecEncryptIndEvt_t*) msg;
            // note: the field usingLtk of the message indicates if an LTK was
            // used to encrypt the link
            // FIXME: How to indicate the level of encryption ?
            handler->on_link_encryption_result(evt->hdr.param, link_encryption_t::ENCRYPTED);
            return true;
        }

        case DM_SEC_ENCRYPT_FAIL_IND: {
            // note: msg->status contains the encryption failure status
            handler->on_link_encryption_result(msg->param, link_encryption_t::NOT_ENCRYPTED);
            return true;
        }

        case DM_SEC_AUTH_REQ_IND: {
            dmSecAuthReqIndEvt_t* evt = (dmSecAuthReqIndEvt_t*) msg;
            connection_handle_t connection = evt->hdr.param;

            if (evt->oob) {
<<<<<<< HEAD
            	// FIXME: Nothing in the API indicates if smp or sc OOB are
            	// requested.
            	// To set secure connection OOB:
            	//   - DmSecSetOob(connection, oob_data)
            	//   - DmSecAuthRsp(connection, 0, NULL)
=======
                // FIXME: Nothing in the API indicates if smp or sc OOB are
                // requested.
                // To set secure connection OOB:
                //   - DmSecSetOob(connection, oob_data)
                //   - DmSecAuthRsp(connection, 0, NULL)
>>>>>>> 27ff79c6
                handler->on_legacy_pairing_oob_request(connection);
            } else if (evt->display) {
                if (get_security_manager()._use_default_passkey) {
                    handler->on_passkey_display(
                        connection,
                        get_security_manager()._default_passkey
                    );
                    DmSecAuthRsp(
                        connection,
                        /* data length */ SMP_PIN_LEN,
                        reinterpret_cast<uint8_t*>(&(get_security_manager()._default_passkey))
                    );
                } else {
                    /* generate random passkey, limit to 6 digit max */
                    passkey_num_t passkey;
                    SecRand((uint8_t *) &passkey, sizeof(passkey));
                    passkey %= 1000000;
                    handler->on_passkey_display(connection, passkey);
                    DmSecAuthRsp(
                        connection, SMP_PIN_LEN, reinterpret_cast<uint8_t*>(&passkey)
                    );
                }
            } else {
                handler->on_passkey_request(connection);
            }
            return true;
        }

        case DM_SEC_KEY_IND: {
            // NOTE: also report security level and encryption key len
            dmSecKeyIndEvt_t* evt = (dmSecKeyIndEvt_t*) msg;
            connection_handle_t connection = evt->hdr.param;

            switch(evt->type) {
                case DM_KEY_LOCAL_LTK:
                    handler->on_keys_distributed_local_ltk(
                        connection,
                        ltk_t(reinterpret_cast<uint8_t*>(evt->keyData.ltk.key))
                    );

                    handler->on_keys_distributed_local_ediv_rand(
                        connection,
                        ediv_t(reinterpret_cast<uint8_t*>(&(evt->keyData.ltk.ediv))),
                        evt->keyData.ltk.rand
                    );
                    break;

                case DM_KEY_PEER_LTK:
                    handler->on_keys_distributed_ltk(
                        connection,
                        ltk_t(reinterpret_cast<uint8_t*>(evt->keyData.ltk.key))
                    );

                    handler->on_keys_distributed_ediv_rand(
                        connection,
                        ediv_t(reinterpret_cast<uint8_t*>(&(evt->keyData.ltk.ediv))),
                        evt->keyData.ltk.rand
                    );
                    break;

                case DM_KEY_IRK:
                    handler->on_keys_distributed_bdaddr(
                        connection,
                        (advertising_peer_address_type_t::type) evt->keyData.irk.addrType,
                        evt->keyData.irk.bdAddr
                    );

                    handler->on_keys_distributed_irk(
                        connection,
                        irk_t(reinterpret_cast<uint8_t*>(evt->keyData.irk.key))
                    );
                    break;

                case DM_KEY_CSRK:
                    handler->on_keys_distributed_csrk(
                        connection, evt->keyData.csrk.key
                    );
                    break;
            }

            return true;
        }

        case DM_SEC_LTK_REQ_IND: {
            uint8_t null_rand[HCI_RAND_LEN] = { 0 };
            hciLeLtkReqEvt_t* evt = (hciLeLtkReqEvt_t*) msg;

            if (evt->encDiversifier == 0 &&
                memcmp(evt->randNum, null_rand, sizeof(null_rand))) {
                handler->on_ltk_request(
                    evt->hdr.param
                );
            } else {
                handler->on_ltk_request(
                    evt->hdr.param,
                    reinterpret_cast<uint8_t*>(&evt->encDiversifier),
                    evt->randNum
                );
            }
            return true;
        }

        case DM_SEC_PAIR_IND: {
            dmSecPairIndEvt_t* evt = (dmSecPairIndEvt_t*) msg;
            handler->on_pairing_request(
                /* connection */ evt->hdr.param,
                evt->oob,
                evt->auth,
                evt->iKeyDist,
                evt->rKeyDist
            );
            return true;
        }

        case DM_SEC_SLAVE_REQ_IND: {
            dmSecPairIndEvt_t* evt = (dmSecPairIndEvt_t*) msg;
            handler->on_slave_security_request(
                /* connection */ evt->hdr.param,
                evt->auth
            );
            return true;
        }

        case DM_SEC_CALC_OOB_IND: {
<<<<<<< HEAD
        	dmSecOobCalcIndEvt_t* evt = (dmSecOobCalcIndEvt_t*) msg;
        	self._own_oob_present = true;
        	memcpy(self._confirm, evt->confirm, sizeof(_confirm));
        	memcpy(self._random, evt->random, sizeof(_random));
        	handler->on_secure_connections_oob_generated(
        		address_t(), /* which address should be used ??? */
				evt->random,
				evt->confirm
        	);
=======
            dmSecOobCalcIndEvt_t* evt = (dmSecOobCalcIndEvt_t*) msg;
            handler->on_secure_connections_oob_generated(
                evt->hdr.param,
                evt->random,
                evt->confirm
            );
>>>>>>> 27ff79c6
            return true;
        }

        case DM_SEC_ECC_KEY_IND: {
<<<<<<< HEAD
        	secEccMsg_t* evt = (secEccMsg_t*) msg;
        	DmSecSetEccKey(&evt->data.key);
        	memcpy(self._public_key_x, evt->data.key.pubKey_x, sizeof(_public_key_x));
        	self._lesc_keys_generated = true;
=======
            secEccMsg_t* evt = (secEccMsg_t*) msg;
            DmSecSetEccKey(&evt->data.key);
            memcpy(self._public_key_x, evt->data.key.pubKey_x, sizeof(_public_key_x));
            self._lesc_keys_generated = true;
>>>>>>> 27ff79c6
            return true;
        }

        case DM_SEC_COMPARE_IND: {
<<<<<<< HEAD
        	dmSecCnfIndEvt_t* evt = (dmSecCnfIndEvt_t*) msg;
        	handler->on_passkey_display(
        		/* connection */ evt->hdr.param,
				DmSecGetCompareValue(evt->confirm)
        	);
        	handler->on_confirmation_request(/* connection */ evt->hdr.param);
        	return true;
=======
            dmSecCnfIndEvt_t* evt = (dmSecCnfIndEvt_t*) msg;
            handler->on_passkey_display(
                /* connection */ evt->hdr.param,
                DmSecGetCompareValue(evt->confirm)
            );
            handler->on_confirmation_request(/* connection */ evt->hdr.param);
            return true;
>>>>>>> 27ff79c6
        }

        case DM_SEC_KEYPRESS_IND: {
            dmSecKeypressIndEvt_t* evt = (dmSecKeypressIndEvt_t*) msg;
            handler->on_keypress_notification(
                /* connection */ evt->hdr.param,
                (Keypress_t) evt->notificationType
            );
            return true;
        }

        default:
            return false;
    }
}


} // cordio
} // vendor
} // pal
} // ble
<|MERGE_RESOLUTION|>--- conflicted
+++ resolved
@@ -30,20 +30,8 @@
     ::ble::pal::SecurityManager(),
     _use_default_passkey(false),
     _default_passkey(0),
-<<<<<<< HEAD
-	_lesc_keys_generated(false),
-	_public_key_x(),
-    _peer_oob_present(false),
-    _peer_oob_address(),
-    _peer_oob_random(),
-    _peer_oob_confirm(),
-	_own_oob_present(false),
-	_confirm(),
-	_random()
-=======
     _lesc_keys_generated(false),
     _public_key_x()
->>>>>>> 27ff79c6
 {
 
 }
@@ -59,17 +47,6 @@
 
 ble_error_t CordioSecurityManager::initialize()
 {
-<<<<<<< HEAD
-	// reset local state
-    _use_default_passkey = false;
-    _default_passkey = 0;
-	_lesc_keys_generated = false;
-	_peer_oob_present = false;
-	_own_oob_present = false;
-
-	// generate a new set of keys
-	DmSecGenerateEccKeyReq();
-=======
     // reset local state
     _use_default_passkey = false;
     _default_passkey = 0;
@@ -80,7 +57,6 @@
     // generate a new set of keys
     DmSecGenerateEccKeyReq();
 #endif
->>>>>>> 27ff79c6
 
     return BLE_ERROR_NONE;
 }
@@ -92,11 +68,7 @@
 
 ble_error_t CordioSecurityManager::reset()
 {
-<<<<<<< HEAD
-	initialize();
-=======
     initialize();
->>>>>>> 27ff79c6
     return BLE_ERROR_NONE;
 }
 
@@ -438,37 +410,14 @@
 ble_error_t CordioSecurityManager::generate_secure_connections_oob(
     connection_handle_t connection
 ) {
-<<<<<<< HEAD
-	// Note: this is not tie to a connection; only one oob value is present in
-	// the pal.
-=======
     // Note: this is not tie to a connection; only one oob value is present in
     // the pal.
->>>>>>> 27ff79c6
 
     uint8_t oobLocalRandom[SMP_RAND_LEN];
     SecRand(oobLocalRandom, SMP_RAND_LEN);
     DmSecCalcOobReq(oobLocalRandom, _public_key_x);
-<<<<<<< HEAD
 
     return BLE_ERROR_NOT_IMPLEMENTED;
-}
-
-ble_error_t CordioSecurityManager::secure_connections_oob_received(
-    const address_t &address,
-    const oob_lesc_value_t &random,
-    const oob_confirm_t &confirm
-) {
-    _peer_oob_present = true;
-    _peer_oob_address = address;
-    _peer_oob_random = random;
-    _peer_oob_confirm = confirm;
-
-    return BLE_ERROR_NONE;
-=======
-
-    return BLE_ERROR_NOT_IMPLEMENTED;
->>>>>>> 27ff79c6
 }
 
 ble_error_t CordioSecurityManager::secure_connections_oob_request_reply(
@@ -477,12 +426,6 @@
     const oob_lesc_value_t &peer_random,
     const oob_confirm_t &peer_confirm
 ) {
-<<<<<<< HEAD
-	if (!_peer_oob_present) {
-		return false;
-	}
-    return address == _peer_oob_address;
-=======
     dmSecLescOobCfg_t oob_config = { 0 };
 
     memcpy(oob_config.localRandom, local_random.data(), local_random.size());
@@ -495,7 +438,6 @@
     DmSecAuthRsp(connection, 0, NULL);
 
     return BLE_ERROR_NONE;
->>>>>>> 27ff79c6
 }
 
 CordioSecurityManager& CordioSecurityManager::get_security_manager()
@@ -568,19 +510,11 @@
             connection_handle_t connection = evt->hdr.param;
 
             if (evt->oob) {
-<<<<<<< HEAD
-            	// FIXME: Nothing in the API indicates if smp or sc OOB are
-            	// requested.
-            	// To set secure connection OOB:
-            	//   - DmSecSetOob(connection, oob_data)
-            	//   - DmSecAuthRsp(connection, 0, NULL)
-=======
                 // FIXME: Nothing in the API indicates if smp or sc OOB are
                 // requested.
                 // To set secure connection OOB:
                 //   - DmSecSetOob(connection, oob_data)
                 //   - DmSecAuthRsp(connection, 0, NULL)
->>>>>>> 27ff79c6
                 handler->on_legacy_pairing_oob_request(connection);
             } else if (evt->display) {
                 if (get_security_manager()._use_default_passkey) {
@@ -705,52 +639,24 @@
         }
 
         case DM_SEC_CALC_OOB_IND: {
-<<<<<<< HEAD
-        	dmSecOobCalcIndEvt_t* evt = (dmSecOobCalcIndEvt_t*) msg;
-        	self._own_oob_present = true;
-        	memcpy(self._confirm, evt->confirm, sizeof(_confirm));
-        	memcpy(self._random, evt->random, sizeof(_random));
-        	handler->on_secure_connections_oob_generated(
-        		address_t(), /* which address should be used ??? */
-				evt->random,
-				evt->confirm
-        	);
-=======
             dmSecOobCalcIndEvt_t* evt = (dmSecOobCalcIndEvt_t*) msg;
             handler->on_secure_connections_oob_generated(
                 evt->hdr.param,
                 evt->random,
                 evt->confirm
             );
->>>>>>> 27ff79c6
             return true;
         }
 
         case DM_SEC_ECC_KEY_IND: {
-<<<<<<< HEAD
-        	secEccMsg_t* evt = (secEccMsg_t*) msg;
-        	DmSecSetEccKey(&evt->data.key);
-        	memcpy(self._public_key_x, evt->data.key.pubKey_x, sizeof(_public_key_x));
-        	self._lesc_keys_generated = true;
-=======
             secEccMsg_t* evt = (secEccMsg_t*) msg;
             DmSecSetEccKey(&evt->data.key);
             memcpy(self._public_key_x, evt->data.key.pubKey_x, sizeof(_public_key_x));
             self._lesc_keys_generated = true;
->>>>>>> 27ff79c6
             return true;
         }
 
         case DM_SEC_COMPARE_IND: {
-<<<<<<< HEAD
-        	dmSecCnfIndEvt_t* evt = (dmSecCnfIndEvt_t*) msg;
-        	handler->on_passkey_display(
-        		/* connection */ evt->hdr.param,
-				DmSecGetCompareValue(evt->confirm)
-        	);
-        	handler->on_confirmation_request(/* connection */ evt->hdr.param);
-        	return true;
-=======
             dmSecCnfIndEvt_t* evt = (dmSecCnfIndEvt_t*) msg;
             handler->on_passkey_display(
                 /* connection */ evt->hdr.param,
@@ -758,7 +664,6 @@
             );
             handler->on_confirmation_request(/* connection */ evt->hdr.param);
             return true;
->>>>>>> 27ff79c6
         }
 
         case DM_SEC_KEYPRESS_IND: {
